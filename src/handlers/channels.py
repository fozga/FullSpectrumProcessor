"""
<<<<<<< HEAD
Handlers for loading, adjusting, and displaying individual color channels in the application.
Provides functions to load raw images, apply adjustments, update previews, and manage display modes.
"""
=======
Channel handling utilities for the RGB Channel Processor.

Cross-references:
    - handlers.image_loading: RAW image loading.
    - core.align: Channel alignment.
    - core.image_processing: Channel adjustments.
    - handlers.display: Main display update.
    - widgets.channel_controller.ChannelController: Per-channel UI.
"""

from handlers.image_loading import load_raw_image
from core.align import align_images
from core.image_processing import apply_adjustments
from handlers.display import update_main_display
>>>>>>> adbd90f9

from __future__ import annotations

# Standard library imports
from typing import TYPE_CHECKING, List

# Third-party imports
import numpy as np

# Conditional imports for type checking
if TYPE_CHECKING:
    from ..main_window import MainWindow

# Local application imports
from ..core.align import align_images
from ..core.image_processing import apply_adjustments
from .display import update_main_display
from .image_loading import load_raw_image


def load_channel(main_window: "MainWindow", channel_idx: int) -> None:
    """
    Loads a raw image file for the specified color channel, updates the application's state,
    and triggers alignment and preview updates.

    Args:
<<<<<<< HEAD
        main_window (MainWindow): Reference to the main application window containing image state and UI.
=======
        main_window (QMainWindow): Reference to the main application window containing image state and UI.
>>>>>>> adbd90f9
        channel_idx (int): Index of the channel to load (0=R, 1=G, 2=B).

    Returns:
        None

    Cross-references:
        - load_raw_image
        - align_images
        - adjust_channel
        - update_channel_preview
        - update_main_display
    """
    image = load_raw_image(main_window)
    if image is not None:
        # Create new lists with proper type annotations to avoid assignment issues
        original_images: List[np.ndarray | None] = list(main_window.original_images)
        processed: List[np.ndarray | None] = list(main_window.processed)

        original_images[channel_idx] = image
        processed[channel_idx] = image.copy()

        # Assign back to main_window
        main_window.original_images = original_images  # type: ignore
        main_window.processed = processed  # type: ignore

        if all(img is not None for img in main_window.original_images):
            aligned = align_images(main_window.original_images)
            main_window.aligned = aligned  # type: ignore

            # Create new list with copies of aligned images, handling None values
            new_processed: List[np.ndarray | None] = []
            for img in aligned:
                if img is not None:
                    new_processed.append(img.copy())
                else:
                    new_processed.append(None)

            main_window.processed = new_processed  # type: ignore

            for i in range(3):
                adjust_channel(main_window, i)
                update_channel_preview(main_window, i)
        else:
            update_channel_preview(main_window, channel_idx)
        update_main_display(main_window)


def adjust_channel(main_window: "MainWindow", channel_idx: int) -> None:
    """
    Applies brightness and contrast adjustments to the specified channel and updates its preview.

    Args:
<<<<<<< HEAD
        main_window ("MainWindow"): Reference to the main application window.
=======
        main_window (QMainWindow): Reference to the main application window.
>>>>>>> adbd90f9
        channel_idx (int): Index of the channel to adjust (0=R, 1=G, 2=B).

    Returns:
        None

    Cross-references:
        - apply_adjustments
        - update_channel_preview
        - update_main_display
    """
    if main_window.aligned[channel_idx] is not None:
        brightness: int = main_window.controllers[channel_idx].slider_brightness.value()
        contrast: int = main_window.controllers[channel_idx].slider_contrast.value()
        result = apply_adjustments(main_window.aligned[channel_idx], brightness, contrast)
        if result is not None:
            # Create a new list to avoid assignment issues
            processed: List[np.ndarray | None] = list(main_window.processed)
            processed[channel_idx] = result
            main_window.processed = processed  # type: ignore

            update_channel_preview(main_window, channel_idx)
            update_main_display(main_window)


def update_channel_preview(main_window: "MainWindow", channel_idx: int) -> None:
    """
    Updates the preview image for a specific channel controller.

    Args:
<<<<<<< HEAD
        main_window ("MainWindow"): Reference to the main application window.
=======
        main_window (QMainWindow): Reference to the main application window.
>>>>>>> adbd90f9
        channel_idx (int): Index of the channel to update (0=R, 1=G, 2=B).

    Returns:
        None

    Cross-references:
        - ChannelController.update_preview
    """
    controller = main_window.controllers[channel_idx]
    controller.processed_image = main_window.processed[channel_idx]
    controller.update_preview()


def show_single_channel(main_window: "MainWindow", channel_idx: int) -> None:
    """
    Updates the main window to display a single channel.

    This function sets the main window to show only the specified channel
    by disabling the combined view and updating the current channel index.
    It then refreshes the main display to reflect the changes.

    Args:
<<<<<<< HEAD
        main_window ("MainWindow"): Reference to the main application window.
        channel_idx (int): Index of the channel to display (0=R, 1=G, 2=B).
=======
        main_window (QMainWindow): The main application window object that contains the display and state information.
        channel_idx (int): The index of the channel to be displayed.

    Returns:
        None
>>>>>>> adbd90f9

    Cross-references:
        - update_main_display
    """
    main_window.show_combined = False
    main_window.current_channel = channel_idx
    update_main_display(main_window)<|MERGE_RESOLUTION|>--- conflicted
+++ resolved
@@ -1,24 +1,7 @@
 """
-<<<<<<< HEAD
 Handlers for loading, adjusting, and displaying individual color channels in the application.
 Provides functions to load raw images, apply adjustments, update previews, and manage display modes.
 """
-=======
-Channel handling utilities for the RGB Channel Processor.
-
-Cross-references:
-    - handlers.image_loading: RAW image loading.
-    - core.align: Channel alignment.
-    - core.image_processing: Channel adjustments.
-    - handlers.display: Main display update.
-    - widgets.channel_controller.ChannelController: Per-channel UI.
-"""
-
-from handlers.image_loading import load_raw_image
-from core.align import align_images
-from core.image_processing import apply_adjustments
-from handlers.display import update_main_display
->>>>>>> adbd90f9
 
 from __future__ import annotations
 
@@ -45,11 +28,7 @@
     and triggers alignment and preview updates.
 
     Args:
-<<<<<<< HEAD
         main_window (MainWindow): Reference to the main application window containing image state and UI.
-=======
-        main_window (QMainWindow): Reference to the main application window containing image state and UI.
->>>>>>> adbd90f9
         channel_idx (int): Index of the channel to load (0=R, 1=G, 2=B).
 
     Returns:
@@ -102,11 +81,7 @@
     Applies brightness and contrast adjustments to the specified channel and updates its preview.
 
     Args:
-<<<<<<< HEAD
         main_window ("MainWindow"): Reference to the main application window.
-=======
-        main_window (QMainWindow): Reference to the main application window.
->>>>>>> adbd90f9
         channel_idx (int): Index of the channel to adjust (0=R, 1=G, 2=B).
 
     Returns:
@@ -136,11 +111,7 @@
     Updates the preview image for a specific channel controller.
 
     Args:
-<<<<<<< HEAD
         main_window ("MainWindow"): Reference to the main application window.
-=======
-        main_window (QMainWindow): Reference to the main application window.
->>>>>>> adbd90f9
         channel_idx (int): Index of the channel to update (0=R, 1=G, 2=B).
 
     Returns:
@@ -163,16 +134,11 @@
     It then refreshes the main display to reflect the changes.
 
     Args:
-<<<<<<< HEAD
         main_window ("MainWindow"): Reference to the main application window.
         channel_idx (int): Index of the channel to display (0=R, 1=G, 2=B).
-=======
-        main_window (QMainWindow): The main application window object that contains the display and state information.
-        channel_idx (int): The index of the channel to be displayed.
 
     Returns:
         None
->>>>>>> adbd90f9
 
     Cross-references:
         - update_main_display
