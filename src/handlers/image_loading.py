"""
<<<<<<< HEAD
Image loading utilities for selecting and processing Sony ARW RAW files.
Provides functions to open file dialogs, load RAW images, and convert them for further processing.
"""
=======
Image loading utilities for RAW Sony ARW files.

This module provides functions to load and preprocess RAW images for use in the RGB Channel Processor application.

Cross-references:
    - handlers.channels: Uses load_raw_image for channel loading.
"""

import rawpy
import cv2
from PyQt5.QtWidgets import QFileDialog
>>>>>>> adbd90f9

from typing import Union

import cv2  # type: ignore
import numpy as np
import rawpy  # type: ignore
from PyQt5.QtWidgets import QFileDialog, QWidget


def load_raw_image(parent: QWidget) -> Union[np.ndarray, None]:
    """
    Opens a file dialog for the user to select a Sony ARW RAW image,
    loads the image using rawpy, processes it to an 8-bit RGB image,
    and converts it to grayscale for further processing.

    Args:
        parent (QWidget): The parent widget for the QFileDialog (typically the main window).

    Returns:
        numpy.ndarray or None: 2D grayscale image as a NumPy array (dtype=uint8),
        or None if loading fails or is cancelled.

    Workflow:
        1. Opens a QFileDialog for ARW file selection.
        2. Loads the selected file with rawpy and applies camera white balance.
        3. Disables automatic brightness correction, outputs 8 bits per sample.
        4. Converts the resulting RGB image to grayscale using OpenCV.
        5. Handles errors gracefully, printing a message and returning None if needed.

    Example:
        gray_image = load_raw_image(self)
        if gray_image is not None:
            # Proceed with processing

    Cross-references:
        - handlers.channels.load_channel
    """
    options = QFileDialog.Options()
    filename, _ = QFileDialog.getOpenFileName(parent, "Select ARW File", "", "Sony RAW Files (*.arw)", options=options)

    if not filename:
        return None

    try:
        with rawpy.imread(filename) as raw:
            rgb = raw.postprocess(use_camera_wb=True, no_auto_bright=True, output_bps=8)
        # Add explicit type annotation to the return value
        result: np.ndarray = cv2.cvtColor(rgb, cv2.COLOR_RGB2GRAY)  # pylint: disable=E1101
        return result
    except (
        rawpy.LibRawFileUnsupportedError,  # pylint: disable=E1101
        rawpy.LibRawIOError,  # pylint: disable=E1101
        FileNotFoundError,
        PermissionError,
    ) as e:  # pylint: disable=E1101
        print(f"Error loading ARW file: {e}")
        return None<|MERGE_RESOLUTION|>--- conflicted
+++ resolved
@@ -1,21 +1,7 @@
 """
-<<<<<<< HEAD
 Image loading utilities for selecting and processing Sony ARW RAW files.
 Provides functions to open file dialogs, load RAW images, and convert them for further processing.
 """
-=======
-Image loading utilities for RAW Sony ARW files.
-
-This module provides functions to load and preprocess RAW images for use in the RGB Channel Processor application.
-
-Cross-references:
-    - handlers.channels: Uses load_raw_image for channel loading.
-"""
-
-import rawpy
-import cv2
-from PyQt5.QtWidgets import QFileDialog
->>>>>>> adbd90f9
 
 from typing import Union
 
