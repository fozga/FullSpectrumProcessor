--- conflicted
+++ resolved
@@ -1,5 +1,4 @@
 """
-<<<<<<< HEAD
 Image alignment utilities for RGB channel processing.
 Aligns green and blue channels to the red channel using ORB feature matching and affine transformation.
 """
@@ -13,27 +12,6 @@
 
 
 def align_images(original_images: list) -> list:
-=======
-Image alignment utilities for the RGB Channel Processor.
-
-Cross-references:
-    - handlers.channels: Uses align_images for channel alignment.
-"""
-
-import cv2
-import numpy as np
-
-class AlignmentError(Exception):
-    """
-    Exception raised when image alignment fails due to insufficient feature matches or transformation errors.
-
-    Cross-references:
-        - align_images
-    """
-    pass
-
-def align_images(original_images):
->>>>>>> adbd90f9
     """
     Aligns green and blue channels to the red channel using ORB feature matching
     and affine transformation.
@@ -45,11 +23,7 @@
         list of numpy.ndarray: List of aligned images [R, G, B].
 
     Raises:
-<<<<<<< HEAD
-        AlignmentError: If less than min_matches features are found between channels
-=======
         AlignmentError: If alignment fails due to insufficient matches or transformation errors.
->>>>>>> adbd90f9
 
     Cross-references:
         - handlers.channels.load_channel
