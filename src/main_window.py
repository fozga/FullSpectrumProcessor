--- conflicted
+++ resolved
@@ -1,5 +1,4 @@
 """
-<<<<<<< HEAD
 Main application window and UI layout for the RGB Channel Processor.
 Handles state management, user interactions, and connects UI components to processing logic.
 """
@@ -16,31 +15,6 @@
 from .widgets.channel_controller import ChannelController
 from .widgets.image_viewer import ImageViewer
 
-=======
-Main application window for the RGB Channel Processor.
-
-This module defines the MainWindow class, which manages the overall GUI layout, application state, and user interactions for the RGB Channel Processor.
-
-Cross-references:
-    - widgets.image_viewer.ImageViewer: Main image display widget.
-    - widgets.channel_controller.ChannelController: Per-channel controls.
-    - handlers.channels: Channel loading and adjustment logic.
-    - handlers.display: Main display update logic.
-    - handlers.keyboard: Keyboard shortcut handling.
-    - core.image_processing: Image combination and adjustment utilities.
-"""
-
-
-from PyQt5.QtWidgets import (QMainWindow, QWidget, QHBoxLayout, QVBoxLayout,
-                             QToolBar, QAction, QComboBox, QPushButton)
-from PyQt5.QtCore import Qt, QRect
-from widgets.image_viewer import ImageViewer
-from widgets.channel_controller import ChannelController
-from handlers.keyboard import handle_key_press
-from handlers.channels import load_channel, adjust_channel, update_channel_preview, show_single_channel
-from handlers.display import update_main_display
-from core.image_processing import combine_channels
->>>>>>> adbd90f9
 
 class MainWindow(QMainWindow):
     """
@@ -78,10 +52,6 @@
         self.processed = [None, None, None]
         # Display state
         self.show_combined = True  # If True, show combined RGB; else show single channel
-<<<<<<< HEAD
-        self.current_channel = 0  # Index of the currently selected channel
-
-=======
         self.current_channel = 0   # Index of the currently selected channel
         
         # Crop-related state
@@ -89,7 +59,6 @@
         self.crop_rect = None
         self.crop_ratio = None
         
->>>>>>> adbd90f9
         self.init_ui()
 
     def init_ui(self) -> None:
@@ -188,9 +157,6 @@
 
         self.setCentralWidget(main_widget)
 
-<<<<<<< HEAD
-    def keyPressEvent(self, event: Union[QKeyEvent, None]) -> None:  # pylint: disable=invalid-name
-=======
     def toggle_crop_mode(self):
         """
         Toggles the crop mode in the application.
@@ -361,7 +327,6 @@
         update_main_display(self)
 
     def keyPressEvent(self, event):
->>>>>>> adbd90f9
         """
         Handle key press events for channel switching and display mode.
 
@@ -380,12 +345,6 @@
             - cancel_crop
             - apply_crop
         """
-<<<<<<< HEAD
-        if event is not None and not handle_key_press(self, event):
-            super().keyPressEvent(event)
-        else:
-            super().keyPressEvent(event)
-=======
         if self.crop_mode:
             if event.key() == Qt.Key_Escape:
                 self.cancel_crop()
@@ -398,5 +357,4 @@
             if event.key() == Qt.Key_C:
                 self.toggle_crop_mode()
             elif not handle_key_press(self, event):
-                super().keyPressEvent(event)
->>>>>>> adbd90f9
+                super().keyPressEvent(event)